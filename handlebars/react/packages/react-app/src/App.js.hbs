--- conflicted
+++ resolved
@@ -1,11 +1,7 @@
-<<<<<<< HEAD
-import React, { useState } from "react";
-=======
 import { useQuery } from "@apollo/react-hooks";
->>>>>>> 899406c8
 import { Contract } from "@ethersproject/contracts";
 import { getDefaultProvider } from "@ethersproject/providers";
-import React from "react";
+import React, { useState } from "react";
 
 import { Body, Button, Header, Image, Link } from "./components";
 import logo from "./ethereumLogo.png";
